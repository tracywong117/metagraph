#include "kmer.hpp"

KMer operator>>(const KMer &kmer, const size_t &shift) {
    KMer that(kmer);
    that >>= shift;
    return that;
}

bool KMer::compare_kmer_suffix(const KMer &k1, const KMer &k2, size_t minus) {
    return k1 >> ((minus + 1) * kBitsPerChar)
             == k2 >> ((minus + 1) * kBitsPerChar);
}

<<<<<<< HEAD
TAlphabet KMer::operator[](size_t i) const {
    assert(get_digit<kBitsPerChar>(i) > 0);
=======
uint64_t KMer::operator[](size_t i) const {
>>>>>>> 9e379032
    return get_digit<kBitsPerChar>(i) - 1;
}

std::string KMer::to_string(const std::string &alphabet) const {
    std::string seq;
    seq.reserve(256 / kBitsPerChar + 1);

    uint64_t cur;
    for (size_t i = 0; (cur = get_digit<kBitsPerChar>(i)); ++i) {
        seq.push_back(alphabet.at(cur - 1));
    }
    return seq;
}

std::ostream& operator<<(std::ostream &os, const KMer &kmer) {
    os << kmer.s_[0];
    for (uint8_t i = 1; i < 4; ++i) {
        os << " " << kmer.s_[i];
    }
    return os;
}

KMer operator<<(const KMer &kmer, const size_t &shift) {
    KMer that(kmer);
    that <<= shift;
    return that;
}<|MERGE_RESOLUTION|>--- conflicted
+++ resolved
@@ -11,12 +11,8 @@
              == k2 >> ((minus + 1) * kBitsPerChar);
 }
 
-<<<<<<< HEAD
-TAlphabet KMer::operator[](size_t i) const {
+uint64_t KMer::operator[](size_t i) const {
     assert(get_digit<kBitsPerChar>(i) > 0);
-=======
-uint64_t KMer::operator[](size_t i) const {
->>>>>>> 9e379032
     return get_digit<kBitsPerChar>(i) - 1;
 }
 
