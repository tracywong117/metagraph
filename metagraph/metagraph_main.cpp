#include <iostream>
#include <fstream>
#include <ctime>

#include <vector>
#include <set>
#include <deque>
#include <string>
#include <zlib.h>
#include <pthread.h>
#include <map>

#include "datatypes.hpp"
#include "dbg_succinct_libmaus.hpp"
#include "config.hpp"
#include "helpers.hpp"
#include "kseq.h"
#include "utils.hpp"
#include "vcfparse.h"
#include "compare.hpp"
#include "traverse.hpp"
#include "merge.hpp"
#include "annotate.hpp"
#include "construct.hpp"

KSEQ_INIT(gzFile, gzread)

Config* config;
ParallelMergeContainer* merge_data;
ParallelAnnotateContainer* anno_data = new ParallelAnnotateContainer();

pthread_mutex_t mutex_merge_result = PTHREAD_MUTEX_INITIALIZER;
pthread_mutex_t mutex_bin_idx = PTHREAD_MUTEX_INITIALIZER;
pthread_mutex_t mutex_annotate = PTHREAD_MUTEX_INITIALIZER;
pthread_attr_t attr;  

void parallel_merge_collect(DBG_succ* result) {

    for (size_t i = 0; i < merge_data->result.size(); ++i) {
        if (merge_data->result.at(i)) {
            construct::append_graph(result, merge_data->result.at(i));
            delete merge_data->result.at(i);
        }
    }
    merge_data->result.clear();
    merge_data->bins_done = 0;
    result->p = result->succ_W(1, 0);
}

bool operator==(const AnnotationSet& lhs, const AnnotationSet& rhs) {
    return (lhs.annotation == rhs.annotation); 
}

/*
 * Distribute the annotation of all k-mers in a sequence over 
 * a number of parallel bins.
 */
void *parallel_annotate_wrapper(void *arg) {

    uint64_t curr_idx, start, end;

    while (true) {
        pthread_mutex_lock (&mutex_bin_idx);
        if (anno_data->idx == anno_data->total_bins) {
            pthread_mutex_unlock (&mutex_bin_idx);
            break;
        } else {
            curr_idx = anno_data->idx;
            anno_data->idx++;
            pthread_mutex_unlock (&mutex_bin_idx);
            
            start = curr_idx * anno_data->binsize;
            end = std::min(((curr_idx + 1) * anno_data->binsize) + anno_data->graph->k - 1, anno_data->seq->l);
            //std::cerr << "start " << start << " end " << end << std::endl;
            annotate::annotate_seq(anno_data->graph, *(anno_data->seq), *(anno_data->label), start, end, &mutex_annotate);
        }
    }
    pthread_exit((void*) 0);
}


/*
 * Distribute the merging of a set of graph structures over
 * bins, such that n parallel threads are used. 
 */
void *parallel_merge_wrapper(void *arg) {

    unsigned int curr_idx;
    DBG_succ* graph;

    while (true) {
        pthread_mutex_lock (&mutex_bin_idx);
        if (merge_data->idx == merge_data->ref_bins.size()) {
            pthread_mutex_unlock (&mutex_bin_idx);
            break;
        } else {
            curr_idx = merge_data->idx;
            merge_data->idx++;
            pthread_mutex_unlock (&mutex_bin_idx);
            
            graph = new DBG_succ(merge_data->k, config, false);
            std::vector<uint64_t> kv;
            std::vector<uint64_t> nv;                                                                                                            
            for (size_t i = 0; i < merge_data->graphs.size(); i++) {
                kv.push_back(merge_data->bins.at(i).at(curr_idx).first);
                nv.push_back(merge_data->bins.at(i).at(curr_idx).second + 1);
            }
            merge::merge(graph, merge_data->graphs, kv, nv, true);

            pthread_mutex_lock (&mutex_merge_result);
            merge_data->result.at(curr_idx) = graph;
            merge_data->bins_done++;
            if (config->verbose) 
                std::cout << "finished bin " << curr_idx + 1 << " (" << merge_data->bins_done << "/" << merge_data->ref_bins.size() << ")" << std::endl;
            pthread_mutex_unlock (&mutex_merge_result);

        }
    }
    pthread_exit((void*) 0);
}
int main(int argc, char const ** argv) {

    // parse command line arguments and options
    config = new Config(argc, argv);

    if (config->verbose)
        std::cout << "Welcome to MetaGraph" << std::endl;

    // create graph pointer
    DBG_succ* graph = NULL;

    switch (config->identity) {

        case Config::compare: {
            for (unsigned int f = 0; f < config->fname.size(); ++f) {
                if (f == 0) {
                    std::cout << "Opening file " << config->fname.at(f) << std::endl;
                    graph = new DBG_succ(config->fname.at(f), config);
                } else {
                    std::cout << "Opening file for comparison ..." << config->fname.at(f) << std::endl;
                    DBG_succ* graph_ = new DBG_succ(config->fname.at(f), config);
                    bool identical = compare::compare(graph, graph_);
                    if (identical) {
                        std::cout << "Graphs are identical" << std::endl;
                    } else {
                        std::cout << "Graphs are not identical" << std::endl;
                    }
                    delete graph_;
                }
            }
        } break;

        case Config::merge: {

            // collect results on an external merge
            if (config->collect > 1) {
                std::string fname;
                for (uint64_t f = 0; f < config->collect; f++) {
                    fname = config->outfbase + "." + std::to_string(f) + "_" + std::to_string(config->collect);
                    std::cout << "Opening file " << fname << std::endl;
                    if (config->fast) {
                        if (f == 0) {
                            graph = new DBG_succ(utils::kFromFile(fname), config, false);
                            graph->last_stat.push_back(0);
                            graph->W_stat.push_back(0);
                        }
                        DBG_succ* graph_to_append = new DBG_succ(fname, config);
                        construct::append_graph_static(graph, graph_to_append);
                        delete graph_to_append;
                    } else {
                        if (f == 0) {
                            graph = new DBG_succ(fname, config);
                        } else {
                            DBG_succ* graph_to_append = new DBG_succ(fname, config);
                            construct::append_graph(graph, graph_to_append);
                            delete graph_to_append;
                        }
                    }
                }
                if (config->fast) {
                    graph->toDynamic();
                }
                graph->p = graph->succ_W(1, 0);

            // run normal merge procedure
            } else {

                // some preliminaries to make command line options consistent
               // if ((config->parts_total > 1) && (config->parts_total > (config->parallel * config->bins_per_thread)))
                //    config->bins_per_thread = config->parts_total / config->parallel;
                            
                std::vector<DBG_succ*> graphs;
                std::vector<uint64_t> kv;
                std::vector<uint64_t> nv;
                for (unsigned int f = 0; f < config->fname.size(); ++f) {
                        std::cout << "Opening file " << config->fname.at(f) << std::endl;
                        graph = new DBG_succ(config->fname.at(f), config);
                        graphs.push_back(graph);
                        kv.push_back(1);
                        nv.push_back(graph->get_size());
                }
                DBG_succ* target_graph = new DBG_succ(graphs.front()->get_k(), config, false);

                if ((config->parallel > 1) || (config->parts_total > 1)) {
                    pthread_t* threads = NULL; 
                    merge_data = new ParallelMergeContainer();

                    // get bins in graphs according to required threads
                    if (config->verbose)
                        std::cout << "Collecting reference bins" << std::endl;
                    std::cerr << "parallel " << config->parallel << " per thread " << config->bins_per_thread << " parts total " << config->parts_total << std::endl;
                    merge_data->ref_bins = merge::get_bins(graphs.front(), config->parallel * config->bins_per_thread * config->parts_total);

                    // only work on subset of the bins when requested
                    if (config->parts_total > 1) {
                        merge_data->subset_bins(config->part_idx, config->parts_total, config->parallel * config->bins_per_thread);
                    }
                    merge_data->bins.push_back(merge_data->ref_bins);

                    if (config->verbose)
                        std::cout << "Collecting relative bins" << std::endl;
                    for (size_t i = 1; i < graphs.size(); i++) {
                        std::cerr << "getting bins for " << i << ": " << config->fname.at(i) << std::endl; 
                        merge_data->bins.push_back(merge::get_bins_relative(graphs.at(i), graphs.front(), merge_data->ref_bins, merge_data->first, merge_data->last));
                    }
                    for (size_t i = 0; i < graphs.size(); i++) {
                        for (size_t ii = 0; ii < merge_data->bins.at(i).size(); ii++) {
                            if (merge_data->bins.at(i).at(ii).first > merge_data->bins.at(i).at(ii).second) {
                               merge_data->bins.at(i).at(ii) = std::make_pair(graphs.at(i)->get_size(), graphs.at(i)->get_size() - 1); 
                            }
                        }
                    }

                    // print bin stats
                    if (config->verbose) {
                        merge_data->get_bin_stats();
                    }

                    // prepare data shared by threads
                    merge_data->idx = 0;
                    merge_data->k = graph->get_k();
                    merge_data->graphs = graphs;
                    for (size_t i = 0; i < merge_data->ref_bins.size(); i++)
                        merge_data->result.push_back(NULL);
                    merge_data->bins_done = 0;

                    // create threads
                    threads = new pthread_t[config->parallel]; 
                    pthread_attr_init(&attr);
                    pthread_attr_setdetachstate(&attr, PTHREAD_CREATE_JOINABLE);

                    // do the work
                    for (size_t tid = 0; tid < config->parallel; tid++) {
                       pthread_create(&threads[tid], &attr, parallel_merge_wrapper, (void *) tid); 
                       std::cerr << "starting thread " << tid << std::endl;
                    }

                    // join threads
                    if (config->verbose)
                        std::cout << "Waiting for threads to join" << std::endl;
                    for (size_t tid = 0; tid < config->parallel; tid++) {
                        pthread_join(threads[tid], NULL);
                    }
                    delete[] threads;

                    // collect results
                    std::cerr << "Collecting results" << std::endl;
                    parallel_merge_collect(target_graph);

                    graph = target_graph;

                    delete merge_data;

                } else {
                    merge::merge(target_graph, graphs, kv, nv);
                    graph = target_graph;
                }
                for (size_t f = 0; f < graphs.size(); f++)
                    delete graphs.at(f);
                std::cerr << "... done merging." << std::endl;
            }
        } break;

        case Config::stats: {
            std::ofstream outstream;
            if (!config->outfbase.empty()) {
                outstream.open((config->outfbase + ".stats.dbg").c_str());
                outstream << "file\tnodes\tedges\tk" << std::endl;
            }
            for (unsigned int f = 0; f < config->fname.size(); ++f) {
                DBG_succ* graph_ = new DBG_succ(config->fname.at(f), config);
                /*graph_->W = new libmaus2::wavelet::DynamicWaveletTree<6, 64> (3);
                graph_->W->insert(1ull, 0);
                graph_->W->insert(7ull, 1);
                graph_->W->insert(4ull, 2);
                graph_->W->insert(3ull, 3);
                graph_->W->insert(2ull, 4);
                graph_->W->insert(5ull, 5);

                exit(1);
                */
                if (!config->quiet) {
                    std::cout << "Statistics for file " << config->fname.at(f) << std::endl;
                    std::cout << "nodes: " << graph_->get_node_count() << std::endl;
                    std::cout << "edges: " << graph_->get_edge_count() << std::endl;
                    std::cout << "k: " << graph_->get_k() << std::endl; 
                    //graph_->traversalHash();
                    /*std::deque<uint64_t> tmp;
                    tmp.push_back(4);
                    tmp.push_back(6);
                    tmp.push_back(6);
                    tmp.push_back(6);
                    tmp.push_back(6);
                    std::cout << graph_->index_predecessor(tmp) << std::endl; */
                }
                if (!config->outfbase.empty()) {
                    outstream << config->fname.at(f) << "\t" 
                              << graph_->get_node_count() << "\t" 
                              << graph_->get_edge_count() << "\t"
                              << graph_->get_k() << std::endl;
                }
                if (config->print_graph)
                    graph_->print_seq();
                if (config->print_graph_succ)
                    graph_->print_state_str();

                /*DBG_succ* graph_tut = new DBG_succ(config->k, config);
                std::cerr << "inserting step by step" << std::endl;
                for (size_t i = 0; i < 10000000; ++i)
                    graph_tut->last->insertBit(i % 2, i);
                std::cerr << "done" << std::endl;

                std::cerr << "construct anew" << std::endl;
                graph_tut->last = new libmaus2::bitbtree::BitBTree<6, 64>(10000000ull, false); 
                for (size_t i = 0; i < 10000000; ++i)
                    graph_tut->last->setBitQuick(i, i % 2);
                std::cerr << "done" << std::endl;
                */

                /*std::cerr << graph_->get_edge_count() << std::endl;
                std::vector<uint64_t> result = graph_->split_range(1, graph_->get_edge_count(), 0);
                std::cout << "Results for d = 0" << std::endl;
                for (size_t i = 0; i < result.size(); ++i) {
                    std::cout << "  " << result.at(i) << std::endl;
                }
                result = graph_->split_range(2, 30, 1);
                std::cout << "Results for d = 1" << std::endl;
                for (size_t i = 0; i < result.size(); ++i) {
                    std::cout << "  " << result.at(i) << std::endl;
                }
                result = graph_->split_range(12, 20, 2);
                std::cout << "Results for d = 2" << std::endl;
                for (size_t i = 0; i < result.size(); ++i) {
                    std::cout << "  " << result.at(i) << std::endl;
                }*/

                delete graph_;
            }
            if (!config->outfbase.empty())
                outstream.close();

        } break;

        case Config::dump: {
            //for (unsigned int f = 0; f < config->fname.size(); ++f) {
                //DBG_succ* graph_ = new DBG_succ(config->fname.at(f), config);
                DBG_succ* graph_ = new DBG_succ(config->infbase, config);
                // checks whether annotation exists and creates an empty one if not
                graph_->annotationFromFile();
                graph_->print_adj_list();
                delete graph_;
            //}
        } break;


        case Config::align: {

            // load graph 
            if (config->infbase.empty()) {
              std::cerr << "Requires input <de bruijn graph> to align reads." << config->align << std::endl;
              exit(1);
            }
            graph = new DBG_succ(config->infbase, config);

            for (unsigned int f = 0; f < config->fname.size(); ++f) {
                std::cout << "Opening file for alignment ..." << config->fname.at(f) << std::endl;

                // open stream to input fasta
                gzFile input_p = gzopen(config->fname.at(f).c_str(), "r");
                kseq_t *read_stream = kseq_init(input_p);
                if (read_stream == NULL) {
                  std::cerr << "ERROR while opening input file " << config->align << std::endl;
                  exit(1);
                }

                while (kseq_read(read_stream) >= 0) {

                    //graph->print_seq();
                    uint64_t aln_len = read_stream->seq.l;

                    if (config->distance > 0) {
                        std::vector<std::vector<HitInfo> > graphindices = graph->align_fuzzy(read_stream->seq, aln_len, config->distance);

                        for (size_t i = 0; i < graphindices.size(); ++i) {
                            int print_len = (i + aln_len < read_stream->seq.l) ? aln_len : (read_stream->seq.l - i);
                            printf("%.*s: ", print_len, read_stream->seq.s + i);

                            for (size_t l = 0; l < graphindices.at(i).size(); ++l) {
                                HitInfo curr_hit(graphindices.at(i).at(l));
                                for (size_t m = 0; m < curr_hit.path.size(); ++m) {
                                    std::cout << curr_hit.path.at(m) << ':';
                                }
                                for (size_t m = curr_hit.rl; m <= curr_hit.ru; ++m) {
                                    std::cout << m << " ";
                                }
                                std::cout << "[" << curr_hit.cigar << "] ";
                            }
                            std::cout << std::endl;
                        }
                    } else {
                        std::vector<uint64_t> graphindices = graph->align(read_stream->seq);

                        for (size_t i = 0; i < graphindices.size(); ++i) {
                            for (uint64_t j = 0; j < graph->get_k(); ++j) {
                                std::cout << read_stream->seq.s[i+j];
                            }
                            std::cout << ": " << graphindices[i] << std::endl;
                        }
                    }
                }

                // close stream
                kseq_destroy(read_stream);
                gzclose(input_p);
            }
        } break;

        case Config::build: {
            if (!config->infbase.empty()) {
                graph = new DBG_succ(config->infbase, config);
            } else {
                graph = new DBG_succ(config->k, config);
            }

            if (config->verbose)
                std::cerr << "k is " << config->k << std::endl;

            //enumerate all suffices
            unsigned int suffix_len = (unsigned int)ceil(log2(config->nsplits)/log2(graph->alph_size-1));
            //should be set to at most k-1 so that W calculation is correct
            suffix_len = std::min(suffix_len, (unsigned int)graph->k-1);
            std::deque<std::string> suffices = {""};
            for (size_t i=0;i<suffix_len;++i) {
                while (suffices[0].length() < suffix_len) {
                    for (size_t j=0;j<graph->alph_size;++j) {
                        suffices.push_back(graph->alphabet[j] + suffices[0]);
                    }
                    suffices.pop_front();
                }
            }
            assert(suffices.size() == pow(graph->alph_size, suffix_len));

            //generate sink node
            std::string starts = std::string(graph->k-1, graph->alphabet[graph->alph_size-1]) + graph->alphabet[0] + graph->alphabet[0];
            std::string sinks = graph->alphabet.substr(0,1);
            kstring_t graphsink = {1, 1, &sinks[0u]};
            kstring_t start = {graph->k+1, graph->k+1, &starts[0u]};
            
            //one pass per suffix
            for (size_t j=0;j<suffices.size();++j) {
                std::cout << "Suffix: " << suffices[j] << "\n";
                graph->add_seq_alt(start, false, config->parallel, suffices[j]);
                graph->add_seq_alt(graphsink, true, config->parallel, suffices[j]);
                // iterate over input files
                if (suffices[j].find("$") == std::string::npos) {
                    for (unsigned int f = 0; f < config->fname.size(); ++f) {
                        if (config->verbose) {
                            std::cout << std::endl << "Parsing " << config->fname[f] << std::endl;
                        }
                        // open stream
                        gzFile input_p = gzopen(config->fname[f].c_str(), "r");

                        //Get extension of file
                        int dotind = config->fname.at(f).rfind(".");
                        std::string ext = "";
                        if (dotind >= 0) {
                            if (config->fname.at(f).substr(dotind) == ".gz") {
                                int nextind = config->fname.at(f).substr(0,dotind-1).rfind(".");
                                ext = config->fname.at(f).substr(nextind, dotind-nextind);
                            } else {
                                ext = config->fname.at(f).substr(dotind);
                            }
                        }
<<<<<<< HEAD

                        if (dotind >= 0 && ext == ".vcf") {
                            //READ FROM VCF
                            uint64_t nbp = 0;
                            uint64_t nbplast = 0;
                            clock_t start = clock();
                            clock_t timelast = clock();
                            vcfparse *vcf = vcf_init(config->refpath.c_str(), config->fname.at(f).c_str(), graph->k);
                            if (!vcf) {
                                std::cerr << "ERROR reading VCF " << config->fname.at(f) << std::endl;
                                exit(1);
                            }
                            std::cerr << "Loading VCF with " << config->parallel << " threads per line\n";
                            for (size_t i=1; vcf_get_seq(vcf);++i) {
                                if (i % 1000 == 0) {
                                    std::cout << "." << std::flush;
                                    if (i % 10000 == 0) {
                                        fprintf(stdout, "%lu - edges %lu / nodes %lu / bp %lu / runtime %lu / BPph %lu\n", i, graph->get_edge_count(), graph->get_node_count(), nbp, (clock() - start)/CLOCKS_PER_SEC, 60*60*CLOCKS_PER_SEC*(nbp-nbplast)/(clock()-timelast));
                                        nbplast = nbp;
                                        timelast = clock();
                                    }
                                }
                                nbp += vcf->seq.l;
                                graph->add_seq_alt(vcf->seq, false, config->parallel, suffices[j]);
                            }
                            vcf_destroy(vcf);
                        } else {
                            //READ FROM FASTA
                            kseq_t *read_stream = kseq_init(input_p);
                            if (read_stream == NULL) {
                                std::cerr << "ERROR while opening input file " << config->fname.at(f) << std::endl;
                                exit(1);
                            }
                            while (kseq_read(read_stream) >= 0) {
                                // possibly reverse k-mers
                                if (config->reverse)
                                    reverse_complement(read_stream->seq);                    
                                // add all k-mers of seq to the graph
                                graph->add_seq_alt(read_stream->seq, true, config->parallel, suffices[j]);
                            }
                            kseq_destroy(read_stream);
                        }
                        gzclose(input_p);
                        //graph->update_counters();
                        //graph->print_stats();
                        //fprintf(stdout, "current mem usage: %lu MB\n", get_curr_mem() / (1<<20));
=======
                        nbp += vcf->seq.l;
                        construct::add_seq_alt(graph, vcf->seq, false, config->parallel, config->suffix);
                    }
                    vcf_destroy(vcf);
                } else {
                    //READ FROM FASTA
                    kseq_t *read_stream = kseq_init(input_p);
    
                    if (read_stream == NULL) {
                        std::cerr << "ERROR while opening input file " << config->fname.at(f) << std::endl;
                        exit(1);
                    }
    
                    while (kseq_read(read_stream) >= 0) {
                        // possibly reverse k-mers
                        if (config->reverse)
                            reverse_complement(read_stream->seq);                    
    
                        // add all k-mers of seq to the graph
                        clock_t start = clock();
                        //construct::add_seq(graph, read_stream->seq);
                        std::cerr << "Loading next sequence with " << config->parallel << " threads\n";
                        construct::add_seq_alt(graph, read_stream->seq, true, config->parallel, config->suffix);
                        std::cerr << (clock()-start)/CLOCKS_PER_SEC << "\n";
>>>>>>> f3811a66
                    }
                }
                graph->get_RAM();
                graph->construct_succ(config->parallel);
            }
<<<<<<< HEAD
            
            std::cerr << "Converting static graph to dynamic\n";
            graph->toDynamic();
=======
            construct::construct_succ(graph, config->parallel);
>>>>>>> f3811a66
            //graph->print_seq();
        } break;

        case Config::annotate: {

            // load graph 
            if (config->infbase.empty()) {
              std::cerr << "Requires input <de bruijn graph> for annotation. Use option -I. " << std::endl;
              exit(1);
            }
            graph = new DBG_succ(config->infbase, config);

            // load annotatioun (if file does not exist, empty annotation is created)
            graph->annotationFromFile();

            // set up rocksdb
           // rocksdb::Options options;
           // options.create_if_missing = true;
           // rocksdb::DB* db;
           // rocksdb::Status status = rocksdb::DB::Open(options, config->dbpath, &db);
            
            uint64_t total_seqs = 0;
            
            // iterate over input files
            for (unsigned int f = 0; f < config->fname.size(); ++f) {

                if (config->verbose) {
                    std::cout << std::endl << "Parsing " << config->fname[f] << std::endl;
                }

                // open stream to fasta file
                gzFile input_p = gzopen(config->fname[f].c_str(), "r");
                kseq_t *read_stream = kseq_init(input_p);

                if (read_stream == NULL) {
                    std::cerr << "ERROR while opening input file " << config->fname.at(f) << std::endl;
                    exit(1);
                }

                while (kseq_read(read_stream) >= 0) {

                    if (config->reverse)
                        reverse_complement(read_stream->seq);                    

                    if (config->parallel > 1) {
                        pthread_t* threads = NULL; 

                        anno_data->seq = &(read_stream->seq);
                        anno_data->label = &(read_stream->name);
                        anno_data->graph = graph;
                        anno_data->idx = 0;
                        anno_data->binsize = (read_stream->seq.l + 1) / config->parallel * config->bins_per_thread;
                        anno_data->total_bins = ((read_stream->seq.l + anno_data->binsize - 1) / anno_data->binsize); 

                        // create threads
                        threads = new pthread_t[config->parallel]; 
                        pthread_attr_init(&attr);
                        pthread_attr_setdetachstate(&attr, PTHREAD_CREATE_JOINABLE);

                        // do the work
                        for (size_t tid = 0; tid < config->parallel; tid++) {
                           pthread_create(&threads[tid], &attr, parallel_annotate_wrapper, (void *) tid); 
                           //std::cerr << "starting thread " << tid << std::endl;
                        }

                        // join threads
                        //if (config->verbose)
                        //    std::cout << "Waiting for threads to join" << std::endl;
                        for (size_t tid = 0; tid < config->parallel; tid++) {
                            pthread_join(threads[tid], NULL);
                        }
                        delete[] threads;

                        total_seqs += 1;

                        //if (config->verbose)
                        //    std::cout << "added labels for " << total_seqs << " sequences, last was " << std::string(read_stream->name.s) << std::endl;
                    } else {
                        annotate::annotate_seq(graph, read_stream->seq, read_stream->name);
                    }
                    if (config->verbose) {
                        std::cout << "entries in annotation map: " << graph->combination_count << std::endl << "length of combination vector: " << graph->combination_vector.size() << std::endl;
                        std::cout << "added labels for " << total_seqs << " sequences, last was " << std::string(read_stream->name.s) << std::endl;
                    }
                    /*for (std::unordered_map<uint32_t, std::set<uint32_t> >::iterator ittt = graph->annotation_map.begin(); ittt != graph->annotation_map.end(); ++ittt) {
                        std::cerr << "map : " << ittt->first << ":";
                        for (std::set<uint32_t>::iterator it4 = ittt->second.begin(); it4 != ittt->second.end(); ++it4) {
                            std::cerr << " " << *it4;
                        }
                        std::cerr << std::endl;
                    }*/
                }
                kseq_destroy(read_stream);
                gzclose(input_p);
            }

            if (config->print_graph)
                annotate::annotationToScreen(graph);

            graph->annotationToFile();

        } break;

        case Config::classify: {

            // load graph 
            if (config->infbase.empty()) {
              std::cerr << "Requires input <de bruijn graph> for annotation. Use option -I. " << std::endl;
              exit(1);
            }
            graph = new DBG_succ(config->infbase, config);

            // load annotatioun (if file does not exist, empty annotation is created)
            graph->annotationFromFile();

            // iterate over input files
            for (unsigned int f = 0; f < config->fname.size(); ++f) {

                if (config->verbose) {
                    std::cout << std::endl << "Parsing " << config->fname[f] << std::endl;
                }

                // open stream to fasta file
                gzFile input_p = gzopen(config->fname[f].c_str(), "r");
                kseq_t *read_stream = kseq_init(input_p);

                if (read_stream == NULL) {
                    std::cerr << "ERROR while opening input file " << config->fname.at(f) << std::endl;
                    exit(1);
                }
                
                std::set<uint32_t> labels_fwd;
                std::set<uint32_t> labels_rev;
                while (kseq_read(read_stream) >= 0) {

                    std::cout << std::string(read_stream->name.s) << "\t";
                    labels_fwd = annotate::classify_read(graph, read_stream->seq, config->distance);
                    for (std::set<uint32_t>::iterator it = labels_fwd.begin(); it != labels_fwd.end(); it++)
                        std::cout << graph->id_to_label.at(*it) << ":";
                    std::cout << "\t";

                    reverse_complement(read_stream->seq);                    
                    labels_rev = annotate::classify_read(graph, read_stream->seq, config->distance);
                    for (std::set<uint32_t>::iterator it = labels_rev.begin(); it != labels_rev.end(); it++)
                        std::cout << graph->id_to_label.at(*it) << ":";
                    std::cout << std::endl;
                }
                kseq_destroy(read_stream);
                gzclose(input_p);
            }
 


        } break;
    }

    // output and cleanup
    if (graph) {
        // graph output
        if (config->print_graph)
            graph->print_seq();
        if (!config->sqlfbase.empty())
            traverse::toSQL(graph);
        if (!config->outfbase.empty())
            graph->toFile(config->parts_total, config->part_idx);

        delete graph;
    }
    delete config;

    return 0;
}


<|MERGE_RESOLUTION|>--- conflicted
+++ resolved
@@ -50,6 +50,20 @@
 bool operator==(const AnnotationSet& lhs, const AnnotationSet& rhs) {
     return (lhs.annotation == rhs.annotation); 
 }
+
+void get_RAM() {
+    //output total RAM usage
+    FILE* sfile = fopen("/proc/self/status","r");
+    char line[128];
+    while (fgets(line, 128, sfile) != NULL) {
+        if (strncmp(line, "VmRSS:", 6) == 0) {
+            break;
+        }
+    }
+    std::cout << line;
+    fclose(sfile);
+}
+
 
 /*
  * Distribute the annotation of all k-mers in a sequence over 
@@ -465,14 +479,17 @@
             std::string sinks = graph->alphabet.substr(0,1);
             kstring_t graphsink = {1, 1, &sinks[0u]};
             kstring_t start = {graph->k+1, graph->k+1, &starts[0u]};
+
+            clock_t tstart, timelast;
             
             //one pass per suffix
             for (size_t j=0;j<suffices.size();++j) {
                 std::cout << "Suffix: " << suffices[j] << "\n";
-                graph->add_seq_alt(start, false, config->parallel, suffices[j]);
-                graph->add_seq_alt(graphsink, true, config->parallel, suffices[j]);
-                // iterate over input files
+                //add sink nodes
+                construct::add_seq_alt(graph, start, false, config->parallel, suffices[j]);
+                construct::add_seq_alt(graph, graphsink, true, config->parallel, suffices[j]);
                 if (suffices[j].find("$") == std::string::npos) {
+                    // iterate over input files
                     for (unsigned int f = 0; f < config->fname.size(); ++f) {
                         if (config->verbose) {
                             std::cout << std::endl << "Parsing " << config->fname[f] << std::endl;
@@ -491,14 +508,12 @@
                                 ext = config->fname.at(f).substr(dotind);
                             }
                         }
-<<<<<<< HEAD
-
                         if (dotind >= 0 && ext == ".vcf") {
                             //READ FROM VCF
                             uint64_t nbp = 0;
                             uint64_t nbplast = 0;
-                            clock_t start = clock();
-                            clock_t timelast = clock();
+                            tstart = clock();
+                            timelast = clock();
                             vcfparse *vcf = vcf_init(config->refpath.c_str(), config->fname.at(f).c_str(), graph->k);
                             if (!vcf) {
                                 std::cerr << "ERROR reading VCF " << config->fname.at(f) << std::endl;
@@ -506,16 +521,16 @@
                             }
                             std::cerr << "Loading VCF with " << config->parallel << " threads per line\n";
                             for (size_t i=1; vcf_get_seq(vcf);++i) {
-                                if (i % 1000 == 0) {
+                                if (i % 10000 == 0) {
                                     std::cout << "." << std::flush;
-                                    if (i % 10000 == 0) {
-                                        fprintf(stdout, "%lu - edges %lu / nodes %lu / bp %lu / runtime %lu / BPph %lu\n", i, graph->get_edge_count(), graph->get_node_count(), nbp, (clock() - start)/CLOCKS_PER_SEC, 60*60*CLOCKS_PER_SEC*(nbp-nbplast)/(clock()-timelast));
+                                    if (i % 100000 == 0) {
+                                        fprintf(stdout, "%lu - bp %lu / runtime %lu / BPph %lu\n", i, nbp, (clock() - tstart)/CLOCKS_PER_SEC, 60*60*CLOCKS_PER_SEC*(nbp-nbplast)/(clock()-timelast));
                                         nbplast = nbp;
                                         timelast = clock();
                                     }
                                 }
                                 nbp += vcf->seq.l;
-                                graph->add_seq_alt(vcf->seq, false, config->parallel, suffices[j]);
+                                construct::add_seq_alt(graph, vcf->seq, false, config->parallel, suffices[j]);
                             }
                             vcf_destroy(vcf);
                         } else {
@@ -530,7 +545,7 @@
                                 if (config->reverse)
                                     reverse_complement(read_stream->seq);                    
                                 // add all k-mers of seq to the graph
-                                graph->add_seq_alt(read_stream->seq, true, config->parallel, suffices[j]);
+                                construct::add_seq_alt(graph, read_stream->seq, true, config->parallel, suffices[j]);
                             }
                             kseq_destroy(read_stream);
                         }
@@ -538,44 +553,19 @@
                         //graph->update_counters();
                         //graph->print_stats();
                         //fprintf(stdout, "current mem usage: %lu MB\n", get_curr_mem() / (1<<20));
-=======
-                        nbp += vcf->seq.l;
-                        construct::add_seq_alt(graph, vcf->seq, false, config->parallel, config->suffix);
-                    }
-                    vcf_destroy(vcf);
-                } else {
-                    //READ FROM FASTA
-                    kseq_t *read_stream = kseq_init(input_p);
-    
-                    if (read_stream == NULL) {
-                        std::cerr << "ERROR while opening input file " << config->fname.at(f) << std::endl;
-                        exit(1);
-                    }
-    
-                    while (kseq_read(read_stream) >= 0) {
-                        // possibly reverse k-mers
-                        if (config->reverse)
-                            reverse_complement(read_stream->seq);                    
-    
-                        // add all k-mers of seq to the graph
-                        clock_t start = clock();
-                        //construct::add_seq(graph, read_stream->seq);
-                        std::cerr << "Loading next sequence with " << config->parallel << " threads\n";
-                        construct::add_seq_alt(graph, read_stream->seq, true, config->parallel, config->suffix);
-                        std::cerr << (clock()-start)/CLOCKS_PER_SEC << "\n";
->>>>>>> f3811a66
-                    }
-                }
-                graph->get_RAM();
-                graph->construct_succ(config->parallel);
-            }
-<<<<<<< HEAD
-            
-            std::cerr << "Converting static graph to dynamic\n";
+                    }
+                }
+                get_RAM();
+                //append to succinct representation and clear kmer list
+                tstart = clock();
+                std::cout << "Sorting kmers and appending succinct representation from current bin\t";
+                construct::construct_succ(graph, config->parallel);
+                std::cout << (clock()-tstart)/CLOCKS_PER_SEC << "\n";
+            }
+            tstart = clock();
+            std::cerr << "Converting static graph to dynamic\t";
             graph->toDynamic();
-=======
-            construct::construct_succ(graph, config->parallel);
->>>>>>> f3811a66
+            std::cout << (clock()-tstart)/CLOCKS_PER_SEC << "\n";
             //graph->print_seq();
         } break;
 
